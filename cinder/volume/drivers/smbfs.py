--- conflicted
+++ resolved
@@ -147,13 +147,10 @@
 
         self._ensure_share_mounted(volume['provider_location'])
         mounted_path = self.local_path(volume)
-<<<<<<< HEAD
         if volume['volume_type']:
             if volume['volume_type']['name'] in ('vhd',):
                 mounted_path = self.local_path(volume, is_vhd=True)
 
-=======
->>>>>>> c92354b9
         self._execute('rm', '-f', mounted_path, run_as_root=True)
 
     def _create_vpc_file(self, volume_path, volume_size):
